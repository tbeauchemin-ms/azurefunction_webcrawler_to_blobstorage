--- conflicted
+++ resolved
@@ -35,7 +35,6 @@
 
 # ---- ENV/CONFIG ----
 os_env = os.getenv
-<<<<<<< HEAD
 BASE_URLS=os_env("CRAWL_BASE_URLS", "")
 STORAGE_ACCOUNT = os.environ["CRAWL_STORAGE_ACCOUNT_NAME"]
 STORAGE_CONNECTION_STRING = os_env("CRAWL_STORAGE_CONNECTION_STRING")
@@ -62,6 +61,13 @@
 RETRY_COUNT = int(os_env("CRAWL_RETRY_COUNT", "3"))
 RETRY_BACKOFF = float(os_env("CRAWL_RETRY_BACKOFF_FACTOR", "2"))
 
+api_key = os.environ["AZURE_OPENAI_API_KEY"]
+endpoint = os.environ["AZURE_OPENAI_ENDPOINT"]
+api_version = os_env("AZURE_OPENAI_API_VERSION", "2023-05-15")
+EMBEDDING_DEPLOYMENT_NAME = os.environ.get("AZURE_OPENAI_EMBEDDING_DEPLOYMENT_NAME", "myproject-text-embedding-ada-002") # This is the CUSTOM name YOU give the model (often the same as the actual).
+EMBEDDING_MODEL_NAME = os.environ.get("AZURE_OPENAI_EMBEDDING_MODEL_NAME", "text-embedding-ada-002") # This is the actual model name.
+EMBEDDING_TOKEN_LIMIT = int(os_env("EMBEDDING_TOKEN_LIMIT", "8191")) # Default to 8191 for ada-002 and 3-small
+
 # ----------- BlobServiceClient Auth Logic -----------
 if STORAGE_CONNECTION_METHOD == "connectionstring":
     blob_service = BlobServiceClient.from_connection_string(STORAGE_CONNECTION_STRING)
@@ -75,44 +81,6 @@
         credential=cred
     )
 
-=======
-
-STORAGE_ACCOUNT = os.environ["STORAGE_ACCOUNT_NAME"]
-CONTENT_CONT = os_env("CONTAINER_NAME", "content")
-LOGS_CONT = os_env("LOG_CONTAINER_NAME", "logs")
-MAX_WORKERS = int(os_env("MAX_WORKERS", "2"))
-ALLOW_DOMAINS = {d.strip().lower() for d in os_env("ALLOW_DOMAINS", "").split(";") if d.strip()}
-SKIP_PATTERNS = [re.compile(p) for p in os_env("SKIP_REGEXES", "").split(";") if p]
-MAX_DEPTH = int(os_env("MAX_DEPTH", "3"))
-REQUEST_DELAY = float(os_env("REQUEST_DELAY", "0.5"))
-PAGE_TIMEOUT_MS = int(os_env("PAGE_TIMEOUT_MS", "45000"))
-NETWORK_IDLE_WAIT_MS = int(os_env("NETWORK_IDLE_WAIT_MS", "0"))
-MAX_CONTENT_CHARS = int(os_env("MAX_CONTENT_CHARS", "50000"))
-INCLUDE_PDFS = os_env("INCLUDE_PDFS", "true").lower() == "true"
-INCLUDE_DOCX = os_env("INCLUDE_DOCX", "true").lower() == "true"
-INCLUDE_XLSX = os_env("INCLUDE_XLSX", "true").lower() == "true"
-PDF_DOWNLOAD_TIMEOUT_MS = int(os_env("PDF_DOWNLOAD_TIMEOUT_MS", "60000"))
-TOKEN_OVERLAP = int(os_env("TOKEN_OVERLAP", "300"))
-MAX_PDF_BYTES = int(os_env("MAX_PDF_BYTES", "20000000"))
-RESPECT_ROBOTS = os_env("RESPECT_ROBOTS", "true").lower() == "true"
-USER_AGENT = os_env("USER_AGENT", "Mozilla/5.0 (Windows NT 10.0; Win64; x64) AppleWebKit/537.36 (KHTML, like Gecko) Chrome/124.0.0.0 Safari/537.36")
-RETRY_COUNT = int(os_env("RETRY_COUNT", "3"))
-RETRY_BACKOFF = float(os_env("RETRY_BACKOFF_FACTOR", "2"))
-SAVE_404 = os_env("SAVE_404", "false").lower() == "true"
-
-api_key = os.environ["AZURE_OPENAI_API_KEY"]
-endpoint = os.environ["AZURE_OPENAI_ENDPOINT"]
-api_version = os_env("AZURE_OPENAI_API_VERSION", "2023-05-15")
-EMBEDDING_DEPLOYMENT_NAME = os.environ.get("AZURE_OPENAI_EMBEDDING_DEPLOYMENT_NAME", "myproject-text-embedding-ada-002") # This is the CUSTOM name YOU give the model (often the same as the actual).
-EMBEDDING_MODEL_NAME = os.environ.get("AZURE_OPENAI_EMBEDDING_MODEL_NAME", "text-embedding-ada-002") # This is the actual model name. 
-EMBEDDING_TOKEN_LIMIT = int(os_env("EMBEDDING_TOKEN_LIMIT", "8191")) # Default to 8191 for ada-002 and 3-small
-
-cred = DefaultAzureCredential()
-blob_service = BlobServiceClient(
-    account_url=f"https://{STORAGE_ACCOUNT}.blob.core.windows.net",
-    credential=cred
-)
->>>>>>> 43d58d80
 content_container = blob_service.get_container_client(CONTENT_CONT)
 logs_container = blob_service.get_container_client(LOGS_CONT)
 
@@ -161,7 +129,7 @@
     if client is None:
         client = openai.AzureOpenAI(
             api_key=api_key,
-            api_version=api_version,  
+            api_version=api_version,
             azure_endpoint=endpoint
         )
     try:
@@ -260,7 +228,7 @@
         log(f"Upload failed: {blob_name} - {e}")
 
         return False
-    
+
 
 def extract_main_content(html):
     """
@@ -339,12 +307,12 @@
     except Exception as e:
         log(f"Error parsing sitemap {url}: {e}")
         return []
-    
+
 # Regular expression to detect JS opens of file links
 JS_OPEN_RE = re.compile(r'''javascript:window\.open\((["'])(.+?\.(pdf|docx|xlsx|doc|xls))\1''', re.IGNORECASE)
 
 
-# ----------- Link Extraction and Normalization ----------- 
+# ----------- Link Extraction and Normalization -----------
 def extract_real_link(base_url, href):
     """
     If href is a JavaScript window.open to a known file extension, extract the URL.
@@ -396,7 +364,7 @@
     embedding_client = openai.AzureOpenAI(
         api_key=api_key,
         api_version=api_version,
-        azure_endpoint=endpoint 
+        azure_endpoint=endpoint
     )
     for idx, chunk in enumerate(windows, 1):
         if not chunk or not chunk.strip():
